{
	"AWSTemplateFormatVersion": "2010-09-09",
	"Description": "Integration Test Template",
	"Resources": {
		"UserTagAndUserDataInstance": {
			"Type": "AWS::EC2::Instance",
			"Properties": {
				"DisableApiTermination": "FALSE",
				"ImageId": "ami-6a56b81d",
				"UserData": {
					"Fn::Base64": "data1=value1;data2=value2"
				},
				"InstanceType": "m1.small",
				"Tags": [
					{
						"Key": "tag1",
						"Value": "tagv1"
					},
					{
						"Key": "tag3",
						"Value": "tagv3"
					},
					{
						"Key": "tag2",
						"Value": "tagv2"
					},
					{
						"Key": "tag4",
						"Value": "tagv4"
					}
				]
			}
		},
		"RdsSingleMicroInstance": {
			"Type": "AWS::RDS::DBInstance",
			"Properties": {
				"AllocatedStorage": "5",
				"DBInstanceClass": "db.m1.small",
				"DBName": "test",
				"Engine": "mysql",
				"MasterUsername": "admin",
				"MasterUserPassword": "secret23",
				"Port": "3306",
				"DBSecurityGroups": [
					{
						"Ref": "AllowAllGroup"
					}
				]
			}
		},
		"AllowAllGroup": {
			"Type": "AWS::RDS::DBSecurityGroup",
			"Properties": {
				"GroupDescription": "default",
				"DBSecurityGroupIngress": [
					{
						"CIDRIP": "0.0.0.0/0"
					}
				]
			}
		},
		"EmptyBucket": {
			"Type": "AWS::S3::Bucket"
		},
		"PathMatcherBucket": {
			"Type": "AWS::S3::Bucket"
		},
		"PathMatcherBucket01": {
			"Type": "AWS::S3::Bucket"
		},
		"PathMatcherBucket02": {
			"Type": "AWS::S3::Bucket"
		},
		"PathMatcherBucket03": {
			"Type": "AWS::S3::Bucket"
		},
		"StringQueue": {
			"Type": "AWS::SQS::Queue",
			"Properties": {
			}
		},
		"JsonQueue": {
			"Type": "AWS::SQS::Queue",
			"Properties": {
			}
		},
		"StreamQueue": {
			"Type": "AWS::SQS::Queue",
			"Properties": {
			}
		},
		"LoadTestQueue": {
			"Type": "AWS::SQS::Queue",
			"Properties": {
			}
		},
<<<<<<< HEAD
		"QueueListenerTest": {
			"Type": "AWS::SQS::Queue",
			"Properties": {
			}
		},
		"NotificationQueue": {
			"Type": "AWS::SQS::Queue"
		},
		"SqsReceivingSnsTopic": {
			"Type": "AWS::SNS::Topic",
			"Properties": {
				"Subscription": [
					{
						"Endpoint": {
							"Fn::GetAtt": [ "NotificationQueue", "Arn" ]
						},
						"Protocol": "sqs"
					}
				]
			}
		},
		"SnsToSqsPolicy": {
			"Type": "AWS::SQS::QueuePolicy",
			"Properties": {
				"PolicyDocument": {
					"Version": "2008-10-17",
					"Id": "SnsToSqsPolicy",
					"Statement": [
						{
							"Sid": "Allow-Sns-SendMessage",
							"Effect": "Allow",
							"Principal": {
								"AWS": "*"
							},
							"Action": [ "sqs:SendMessage" ],
							"Resource": {
								"Fn::GetAtt": [ "NotificationQueue", "Arn" ]
							},
							"Condition": {
								"ArnEquals": {
									"aws:SourceArn": {
										"Ref": "SqsReceivingSnsTopic"
									}
								}
							}
						}
					]
				},
				"Queues": [
					{
						"Ref": "NotificationQueue"
					}
				]
			}
		},
		"HttpReceivingSnsTopic": {
			"Type": "AWS::SNS::Topic",
			"Properties": {
				"Subscription": [
					{
						"Endpoint": "http://notimportant.elasticspring.com/endpoint",
						"Protocol": "http"
					}
				]
			}
		}
=======
		"CacheSecurityGroup": {
        	"Type": "AWS::ElastiCache::SecurityGroup",
            "Properties": {
            	"Description"  : "Default Security Group"
            }
        },
        "CacheSecurityGroupIngress": {
        	"Type": "AWS::ElastiCache::SecurityGroupIngress",
            "Properties": {
            	"CacheSecurityGroupName"  : { "Ref" : "CacheSecurityGroup" },
                "EC2SecurityGroupName"    : "default"
            }
        },
        "CacheCluster": {
        	"Type" : "AWS::ElastiCache::CacheCluster",
            "Properties" :
            {
            	"CacheNodeType" : "cache.t1.micro",
            	"CacheSecurityGroupNames" : [ { "Ref" : "CacheSecurityGroup" } ],
                "Engine" : "memcached",
                "NumCacheNodes" : "1"
            }
        }
>>>>>>> 31cfd6ea
	},
	"Outputs" : {
        "InstanceId" : {
            "Value" : { "Ref" : "UserTagAndUserDataInstance" }
        }
	}
}<|MERGE_RESOLUTION|>--- conflicted
+++ resolved
@@ -94,7 +94,6 @@
 			"Properties": {
 			}
 		},
-<<<<<<< HEAD
 		"QueueListenerTest": {
 			"Type": "AWS::SQS::Queue",
 			"Properties": {
@@ -160,8 +159,7 @@
 					}
 				]
 			}
-		}
-=======
+		},
 		"CacheSecurityGroup": {
         	"Type": "AWS::ElastiCache::SecurityGroup",
             "Properties": {
@@ -185,7 +183,6 @@
                 "NumCacheNodes" : "1"
             }
         }
->>>>>>> 31cfd6ea
 	},
 	"Outputs" : {
         "InstanceId" : {
