--- conflicted
+++ resolved
@@ -22,11 +22,7 @@
 	<parent>
 		<groupId>org.springframework.cloud</groupId>
 		<artifactId>spring-cloud-build</artifactId>
-<<<<<<< HEAD
 		<version>3.0.0-SNAPSHOT</version>
-=======
-		<version>2.3.2.BUILD-SNAPSHOT</version>
->>>>>>> 3078b320
 		<relativePath/><!-- lookup parent from repository -->
 	</parent>
 
