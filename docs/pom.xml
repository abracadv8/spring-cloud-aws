<?xml version="1.0" encoding="UTF-8"?>
<!--
  ~ Copyright 2013-2019 the original author or authors.
  ~
  ~ Licensed under the Apache License, Version 2.0 (the "License");
  ~ you may not use this file except in compliance with the License.
  ~ You may obtain a copy of the License at
  ~
  ~      https://www.apache.org/licenses/LICENSE-2.0
  ~
  ~ Unless required by applicable law or agreed to in writing, software
  ~ distributed under the License is distributed on an "AS IS" BASIS,
  ~ WITHOUT WARRANTIES OR CONDITIONS OF ANY KIND, either express or implied.
  ~ See the License for the specific language governing permissions and
  ~ limitations under the License.
  -->

<project xmlns:xsi="http://www.w3.org/2001/XMLSchema-instance"
		 xmlns="http://maven.apache.org/POM/4.0.0"
		 xsi:schemaLocation="http://maven.apache.org/POM/4.0.0 https://maven.apache.org/xsd/maven-4.0.0.xsd">
	<modelVersion>4.0.0</modelVersion>
	<parent>
		<groupId>org.springframework.cloud</groupId>
		<artifactId>spring-cloud-aws</artifactId>
		<version>3.0.0-SNAPSHOT</version>
	</parent>
	<artifactId>spring-cloud-aws-docs</artifactId>
	<packaging>jar</packaging>
	<name>Spring Cloud AWS Docs</name>
	<description>Spring Cloud AWS Docs</description>
	<properties>
		<docs.main>spring-cloud-aws</docs.main>
		<main.basedir>${basedir}/..</main.basedir>
		<docs.whitelisted.branches>2.1.x,2.2.x,2.3.x</docs.whitelisted.branches>
		<configprops.inclusionPattern>cloud.aws.*|aws.*</configprops.inclusionPattern>
		<upload-docs-zip.phase>deploy</upload-docs-zip.phase>
	</properties>
	<dependencies>
		<dependency>
			<groupId>${project.groupId}</groupId>
			<artifactId>spring-cloud-starter-aws</artifactId>
		</dependency>
		<dependency>
			<groupId>${project.groupId}</groupId>
			<artifactId>spring-cloud-starter-aws-jdbc</artifactId>
		</dependency>
		<dependency>
			<groupId>${project.groupId}</groupId>
			<artifactId>spring-cloud-starter-aws-messaging</artifactId>
		</dependency>
		<dependency>
			<groupId>${project.groupId}</groupId>
			<artifactId>spring-cloud-starter-aws-parameter-store-config</artifactId>
		</dependency>
		<dependency>
			<groupId>${project.groupId}</groupId>
			<artifactId>spring-cloud-starter-aws-secrets-manager-config</artifactId>
		</dependency>
	</dependencies>
	<profiles>
		<profile>
			<id>docs</id>
			<build>
				<plugins>
					<plugin>
						<groupId>pl.project13.maven</groupId>
						<artifactId>git-commit-id-plugin</artifactId>
					</plugin>
					<plugin>
						<groupId>org.codehaus.mojo</groupId>
						<artifactId>exec-maven-plugin</artifactId>
					</plugin>
					<plugin>
						<groupId>org.apache.maven.plugins</groupId>
						<artifactId>maven-dependency-plugin</artifactId>
					</plugin>
					<plugin>
						<groupId>org.apache.maven.plugins</groupId>
						<artifactId>maven-resources-plugin</artifactId>
					</plugin>
					<plugin>
						<groupId>org.asciidoctor</groupId>
						<artifactId>asciidoctor-maven-plugin</artifactId>
					</plugin>
					<plugin>
						<groupId>org.apache.maven.plugins</groupId>
						<artifactId>maven-antrun-plugin</artifactId>
					</plugin>
					<plugin>
<<<<<<< HEAD
						<groupId>org.codehaus.mojo</groupId>
						<artifactId>build-helper-maven-plugin</artifactId>
=======
						<artifactId>maven-deploy-plugin</artifactId>
>>>>>>> 3078b320
					</plugin>
				</plugins>
			</build>
		</profile>
	</profiles>
</project><|MERGE_RESOLUTION|>--- conflicted
+++ resolved
@@ -87,12 +87,11 @@
 						<artifactId>maven-antrun-plugin</artifactId>
 					</plugin>
 					<plugin>
-<<<<<<< HEAD
 						<groupId>org.codehaus.mojo</groupId>
 						<artifactId>build-helper-maven-plugin</artifactId>
-=======
+					</plugin>
+					<plugin>
 						<artifactId>maven-deploy-plugin</artifactId>
->>>>>>> 3078b320
 					</plugin>
 				</plugins>
 			</build>
